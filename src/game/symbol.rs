extern crate rand;

use self::rand::distributions::Uniform;
use crate::game::symbol::Symbol::*;
use core::fmt;
use rand::Rng;
use serde_derive::{Deserialize, Serialize};
<<<<<<< HEAD
use std::ops::RangeInclusive;

/// The range of numbers for which there are corresponding symbols.
pub const RANGE: RangeInclusive<u32> = 0..=127;

=======
use std::error::Error;
use std::ops::RangeInclusive;

#[derive(Debug, Clone)]
pub struct OutOfRange {
    number: u32,
}

impl Error for OutOfRange {}

impl fmt::Display for OutOfRange {
    fn fmt(&self, f: &mut fmt::Formatter<'_>) -> fmt::Result {
        write!(
            f,
            "Number {} is not in the range {}..={}",
            self.number,
            Symbol::RANGE.start(),
            Symbol::RANGE.end()
        )
    }
}

>>>>>>> 9a84b4d6
/// Symbols
#[derive(Debug, Clone, PartialEq, Serialize, Deserialize)]
pub enum Symbol {
    Blank,
    Cherry,
    Bar,
    DoubleBar,
    TripleBar,
    Seven,
    Jackpot,
}

impl fmt::Display for Symbol {
    fn fmt(&self, f: &mut fmt::Formatter<'_>) -> fmt::Result {
        write!(f, "{:?}", self)
    }
}

impl Symbol {
    /// The range of numbers for which there are corresponding symbols.
    pub const RANGE: RangeInclusive<u32> = 0..=127;

    /// Searches for the corresponding [`Symbol`] in the range [`RANGE`] for `number`.
    ///
    /// # Errors
    ///
    /// Returns [`OutOfRange`] if the `number` is not in the [`RANGE`].
    ///
    /// [`RANGE`]: ../symbol/constant.RANGE.html
    ///
    /// # Examples
    /// ```
    /// # use slot_machine::game::symbol::Symbol;
    /// let symbol = Symbol::from_number(125);
    ///
    /// assert_eq!(symbol, Some(Symbol::Seven))
    /// ```
    pub fn from_number(number: u32) -> Option<Self> {
        let symbol = match number {
            0..=72 => Blank,
            73..=77 => Cherry,
            78..=93 => Bar,
            94..=106 => DoubleBar,
            107..=117 => TripleBar,
            118..=125 => Seven,
            126..=127 => Jackpot,
<<<<<<< HEAD
            _ => return None,
=======
            _ => return Err(OutOfRange { number }),
>>>>>>> 9a84b4d6
        };

        Some(symbol)
    }

    /// Returns a random [`Symbol`]
    ///
    /// # Examples
    ///
    /// ```
    /// # use slot_machine::game::symbol::Symbol;
    /// let symbol = Symbol::random();
    /// ```
    pub fn random() -> Symbol {
        let uniform = Uniform::new_inclusive(Self::RANGE.start(), Self::RANGE.end());
        let number = rand::thread_rng().sample(uniform);

        Symbol::from_number(number).unwrap()
    }
}

#[cfg(test)]
mod test {
    use super::*;

    #[test]
    fn blank_from_number() {
        assert_eq!(Symbol::from_number(0).unwrap(), Symbol::Blank);
        assert_eq!(Symbol::from_number(72).unwrap(), Symbol::Blank);
    }

    #[test]
    fn cherry_from_number() {
        assert_eq!(Symbol::from_number(73).unwrap(), Symbol::Cherry);
        assert_eq!(Symbol::from_number(77).unwrap(), Symbol::Cherry);
    }

    #[test]
    fn bar_from_number() {
        assert_eq!(Symbol::from_number(78).unwrap(), Symbol::Bar);
        assert_eq!(Symbol::from_number(93).unwrap(), Symbol::Bar);
    }

    #[test]
    fn double_bar_from_number() {
        assert_eq!(Symbol::from_number(94).unwrap(), Symbol::DoubleBar);
        assert_eq!(Symbol::from_number(106).unwrap(), Symbol::DoubleBar);
    }

    #[test]
    fn triple_bar_from_number() {
        assert_eq!(Symbol::from_number(107).unwrap(), Symbol::TripleBar);
        assert_eq!(Symbol::from_number(117).unwrap(), Symbol::TripleBar);
    }

    #[test]
    fn seven_from_number() {
        assert_eq!(Symbol::from_number(118).unwrap(), Symbol::Seven);
        assert_eq!(Symbol::from_number(125).unwrap(), Symbol::Seven);
    }

    #[test]
    fn jackpot_from_number() {
        assert_eq!(Symbol::from_number(126).unwrap(), Symbol::Jackpot);
        assert_eq!(Symbol::from_number(127).unwrap(), Symbol::Jackpot);
    }

    #[test]
    fn from_number_assert_error() {
        assert_eq!(Symbol::from_number(128), None);
    }
}<|MERGE_RESOLUTION|>--- conflicted
+++ resolved
@@ -5,36 +5,8 @@
 use core::fmt;
 use rand::Rng;
 use serde_derive::{Deserialize, Serialize};
-<<<<<<< HEAD
 use std::ops::RangeInclusive;
 
-/// The range of numbers for which there are corresponding symbols.
-pub const RANGE: RangeInclusive<u32> = 0..=127;
-
-=======
-use std::error::Error;
-use std::ops::RangeInclusive;
-
-#[derive(Debug, Clone)]
-pub struct OutOfRange {
-    number: u32,
-}
-
-impl Error for OutOfRange {}
-
-impl fmt::Display for OutOfRange {
-    fn fmt(&self, f: &mut fmt::Formatter<'_>) -> fmt::Result {
-        write!(
-            f,
-            "Number {} is not in the range {}..={}",
-            self.number,
-            Symbol::RANGE.start(),
-            Symbol::RANGE.end()
-        )
-    }
-}
-
->>>>>>> 9a84b4d6
 /// Symbols
 #[derive(Debug, Clone, PartialEq, Serialize, Deserialize)]
 pub enum Symbol {
@@ -81,11 +53,7 @@
             107..=117 => TripleBar,
             118..=125 => Seven,
             126..=127 => Jackpot,
-<<<<<<< HEAD
             _ => return None,
-=======
-            _ => return Err(OutOfRange { number }),
->>>>>>> 9a84b4d6
         };
 
         Some(symbol)
